package com.riskident.dbzio

import com.riskident.dbzio
import com.typesafe.config.{Config, ConfigFactory}
import slick.jdbc.H2Profile.api.{Database => _, _}
import slick.jdbc.JdbcBackend.Database
import slick.lifted.Tag
<<<<<<< HEAD
=======
import zio.blocking.{blocking, Blocking}
>>>>>>> c7948feb
import zio.test.TestFailure
import zio.{Tag => _, _}

object DBTestUtils extends dbzio.TestLayers[Config] {

  case class Data(id: Int, name: String)

  class DataTable(tag: Tag) extends BaseTable[Data](tag, "data") {
    def id = column[Int]("id", O.PrimaryKey, O.AutoInc)

    def name = column[String]("name", O.SqlType("varchar"))

    override def * = (id, name).<>((Data.apply _).tupled, Data.unapply)

    def nameIndex = indexWithDefaultName(name, unique = true)
  }

  object DataDaoZio extends BaseTableQuery[Data, DataTable](new DataTable(_)) {

    def doInsert(data: Data): DBZIO[Any, Data] = DBZIO { implicit ex =>
      for {
        id <- this.returning(this.map(_.id)).+=(data)
      } yield data.copy(id = id)
    }

    def find(name: String): DBAction[Option[Data]] = DBZIO {
      this.filter(_.name === name).result.headOption
    }

    def loadById(id: Int): DBIO[Data] = this.filter(_.id === id).take(1).result.head

    def delete(id: Int): DBZIO[Any, Int] = DBZIO {
      this.filter(_.id === id).delete
    }

    val load: DBZIO[Any, Seq[Data]] = DBZIO {
      this.result
    }

    val count: DBZIO[Any, Int] = DBZIO {
      this.length.result
    }

  }

  class FailedTable(tag: Tag) extends BaseTable[Data](tag, "fail") {
    def id = column[Int]("id", O.PrimaryKey, O.AutoInc)

    def name = column[String]("name", O.SqlType("varchar"))

    override def * = (id, name).<>((Data.apply _).tupled, Data.unapply)

    def nameIndex = indexWithDefaultName(name, unique = true)
  }

  object FailedDaoZio extends BaseTableQuery[Data, FailedTable](new FailedTable(_)) {
    def doInsert(data: Data): DBZIO[Any, Data] = DBZIO { implicit ex =>
      for {
        id <- this.returning(this.map(_.id)).+=(data)
      } yield data.copy(id = id)
    }

  }

<<<<<<< HEAD
  val dbLayer: RLayer[DbDependency, DbDependency] = ZLayer.scoped[DbDependency] {
    for {
      db <- ZIO.service[Database]
      _ <- ZIO.acquireRelease {
        ZIO.fromFuture { implicit ec =>
=======
  val dbLayer: RLayer[DbDependency, DbDependency] = ZLayer.fromManaged {
    for {
      db <- ZManaged.service[Database]
      _ <- ZManaged.make {
        blocking(Task.fromFuture { implicit ec =>
>>>>>>> c7948feb
          db.run {
            for {
              exists <- DataDaoZio.createTableDBIO(ec)
              _      <- if (exists) DataDaoZio.dropTableDBIO else DBIO.successful(())
              res    <- DataDaoZio.createTableDBIO(ec)
            } yield res
          }
<<<<<<< HEAD
        }
      } { _ => DataDaoZio.dropTable.ignore }
    } yield db
  }

  val testLayer: ZLayer[Any, TestFailure[Throwable], DbDependency] =
    (testDbLayer >>> dbLayer).mapError(TestFailure.fail)
=======
        })
      } { _ => DataDaoZio.dropTable.provide(Has(db)).ignore }
    } yield ()
  } ++ ZLayer.identity[DbDependency]

  val testLayer: ZLayer[TestEnvironment, TestFailure[Throwable], DbDependency] =
    ((testDbLayer ++ ZLayer.identity[Blocking]) >>> dbLayer).mapError(TestFailure.fail)
>>>>>>> c7948feb

  override def produceConfig(string: String): Task[Config] = ZIO.attempt {
    ConfigFactory
      .parseString(string)
      .resolve()
  }

  override def makeDb(config: Config): Task[Database] =
    ZIO.attempt(Db.forConfig(path = "db", config = config, classLoader = this.getClass.getClassLoader))
}<|MERGE_RESOLUTION|>--- conflicted
+++ resolved
@@ -5,10 +5,6 @@
 import slick.jdbc.H2Profile.api.{Database => _, _}
 import slick.jdbc.JdbcBackend.Database
 import slick.lifted.Tag
-<<<<<<< HEAD
-=======
-import zio.blocking.{blocking, Blocking}
->>>>>>> c7948feb
 import zio.test.TestFailure
 import zio.{Tag => _, _}
 
@@ -73,19 +69,11 @@
 
   }
 
-<<<<<<< HEAD
   val dbLayer: RLayer[DbDependency, DbDependency] = ZLayer.scoped[DbDependency] {
     for {
       db <- ZIO.service[Database]
       _ <- ZIO.acquireRelease {
         ZIO.fromFuture { implicit ec =>
-=======
-  val dbLayer: RLayer[DbDependency, DbDependency] = ZLayer.fromManaged {
-    for {
-      db <- ZManaged.service[Database]
-      _ <- ZManaged.make {
-        blocking(Task.fromFuture { implicit ec =>
->>>>>>> c7948feb
           db.run {
             for {
               exists <- DataDaoZio.createTableDBIO(ec)
@@ -93,7 +81,6 @@
               res    <- DataDaoZio.createTableDBIO(ec)
             } yield res
           }
-<<<<<<< HEAD
         }
       } { _ => DataDaoZio.dropTable.ignore }
     } yield db
@@ -101,15 +88,6 @@
 
   val testLayer: ZLayer[Any, TestFailure[Throwable], DbDependency] =
     (testDbLayer >>> dbLayer).mapError(TestFailure.fail)
-=======
-        })
-      } { _ => DataDaoZio.dropTable.provide(Has(db)).ignore }
-    } yield ()
-  } ++ ZLayer.identity[DbDependency]
-
-  val testLayer: ZLayer[TestEnvironment, TestFailure[Throwable], DbDependency] =
-    ((testDbLayer ++ ZLayer.identity[Blocking]) >>> dbLayer).mapError(TestFailure.fail)
->>>>>>> c7948feb
 
   override def produceConfig(string: String): Task[Config] = ZIO.attempt {
     ConfigFactory
