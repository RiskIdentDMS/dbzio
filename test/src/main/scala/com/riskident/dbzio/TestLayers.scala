--- conflicted
+++ resolved
@@ -5,15 +5,11 @@
 import zio.Random.nextUUID
 import zio._
 
-<<<<<<< HEAD
-abstract class TestLayers[T](implicit tag: Tag[T]) {
-=======
 /**
   * Provides a bunch of methods for creating a db-environment for tests
   * @tparam T type of the DB config
   */
-trait TestLayers[T] {
->>>>>>> c7948feb
+abstract class TestLayers[T](implicit tag: Tag[T]) {
 
   /**
     * Creates a string with DB config
@@ -32,12 +28,8 @@
        |""".stripMargin
   }
 
-<<<<<<< HEAD
+  /** Creates a db config string with random db name */
   val randomDbConfig: UIO[String] = nextUUID.map(_.toString).map(makeDbConfig)
-=======
-  /** Creates a db config string with random db name */
-  val randomDbConfig: URIO[Random, String] = nextUUID.map(_.toString).map(makeDbConfig)
->>>>>>> c7948feb
 
   /**
     * Creates a db config object from a config string
@@ -46,41 +38,30 @@
     */
   def produceConfig(string: String): Task[T]
 
-<<<<<<< HEAD
-  def makeConfigLayer[R](makeConfigString: RIO[R, String]): RLayer[R, T] = ZLayer {
-=======
   /**
     * Creates a [[zio.Layer]] with db config object from a [[ZIO]] that produces config string
     */
-  def makeConfigLayer[R](makeConfigString: RIO[R, String])(implicit ev: Tag[T]): RLayer[R, Has[T]] =
->>>>>>> c7948feb
+  def makeConfigLayer[R](makeConfigString: RIO[R, String]): RLayer[R, T] = ZLayer {
     makeConfigString
       .flatMap(produceConfig)
   }
 
-<<<<<<< HEAD
+  /**
+    * Creates a [[zio.Layer]] with db config object from a [[zio.Layer]] that provides a db config string
+    */
   def makeConfigLayer[R](stringLayer: RLayer[R, String]): RLayer[R, T] = ZLayer {
     ZIO.serviceWithZIO[String](produceConfig).provideSome[R](stringLayer)
   }
 
+  /** Creates a [[zio.Layer]] with db config object for an in-memory database with random name */
   val randomConfigLayer: TaskLayer[T] = makeConfigLayer(randomDbConfig)
-=======
-  /**
-    * Creates a [[zio.Layer]] with db config object from a [[zio.Layer]] that provides a db config string
-    */
-  def makeConfigLayer[R](stringLayer: RLayer[R, Has[String]])(implicit ev: Tag[T]): RLayer[R, Has[T]] =
-    stringLayer >>> ZLayer.fromFunctionM(h => produceConfig(h.get))
-
-  /** Creates a [[zio.Layer]] with db config object for an in-memory database with random name */
-  def randomConfigLayer(implicit ev: Tag[T]): RLayer[Random, Has[T]] = makeConfigLayer(randomDbConfig)
->>>>>>> c7948feb
 
   /**
     * Produces a [[Database]] from a db config object
     */
   def makeDb(config: T): Task[Database]
 
-<<<<<<< HEAD
+  /** Creates a scoped [[ZIO]] of a [[Database]] from a db config object dependency */
   val testDbManaged: RIO[T with Scope, Database] =
     ZIO.acquireRelease {
       ZIO.service[T].flatMap(makeDb)
@@ -88,22 +69,10 @@
       ZIO.attempt(db.close()).catchAll { t => printLineError(s"Failed to close connections due to: $t") }.ignore
     }
 
+  /** Creates a [[zio.Layer]] of a [[Database]] from a db config object dependency */
   val testDbLayerDep: RLayer[T, HasDb] = ZLayer.scoped[T](testDbManaged)
 
+  /** Creates a [[zio.Layer]] of a [[Database]] with random name */
   val testDbLayer: TaskLayer[HasDb] =
     randomConfigLayer.to(testDbLayerDep)
-=======
-  /** Creates a [[zio.Managed]] of a [[Database]] from a db config object dependency */
-  def testDbManaged(implicit ev: Tag[T]): RManaged[Console with Has[T], Database] =
-    Managed.make {
-      ZIO.service[T] >>= makeDb
-    } { db => Task(db.close()).catchAll { t => putStrLnErr(s"Failed to close connections due to: $t") }.ignore }
-
-  /** Creates a [[zio.Layer]] of a [[Database]] from a db config object dependency */
-  def testDbLayerDep(implicit ev: Tag[T]): RLayer[Has[T] with Console, HasDb] = testDbManaged.toLayer
-
-  /** Creates a [[zio.Layer]] of a [[Database]] with random name */
-  def testDbLayer(implicit ev: Tag[T]): RLayer[Console with Random, HasDb] =
-    (ZLayer.identity[Console] ++ randomConfigLayer) >>> testDbLayerDep
->>>>>>> c7948feb
 }