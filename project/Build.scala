import sbt.Keys._
import sbt._
import scalafix.sbt.ScalafixPlugin
import scalafix.sbt.ScalafixPlugin.autoImport._

object Build {

  lazy val Version = new {
    val h2             = "2.1.210"
    val slf4j          = "1.7.36"
    val zio            = "2.0.2"
    val cats           = "2.7.0"
    val scalaCheck     = "1.15.4"
    val slick          = "3.4.1"
    val shapeless      = "2.3.10"
    val shapelessCheck = "1.3.0"

<<<<<<< HEAD
    lazy val scala213 = List(
      "2.13.9",
      "2.13.8",
      "2.13.7",
      "2.13.6"
    )
    lazy val scala212 =
      List("2.12.15", "2.12.14")
=======
    lazy val scala213 = List("2.13.9")
    lazy val scala212 = List("2.12.15")
>>>>>>> 24b9817b
  }

  lazy val supportedScalaVersions = Version.scala213 ++ Version.scala212
  def createScalacOptions(version: String, unusedImport: Boolean): List[String] = {
    val base = List(
      "-explaintypes",
      "-feature",
      "-Xlint",
      "-unchecked",
      "-encoding",
      "UTF-8",
      "-deprecation",
      "-language:higherKinds",
      "-opt-inline-from:com.riskident.**",
      "-opt:l:method,inline",
      "-opt-warnings:none"
    )

    val wConf = List(
      "-Ywarn-macros:after",
      s"-Wconf:" + List(
        "cat=deprecation:ws",
        "cat=feature:ws",
        "cat=unused-params:s",
        "cat=unused-pat-vars:e",
        "cat=unused-privates:s",
        "cat=unused-locals:s",
        "cat=unused-nowarn:s",
        "src=src_managed/.*:s",
        s"cat=unused-imports:${if (unusedImport) "e" else "s"}"
      ).mkString(",")
    )

    CrossVersion.partialVersion(version) match {
      case Some((2, 12)) if version.endsWith(".15") => base ++ wConf :+ "-Ypartial-unification"
      case Some((2, 13))                            => base ++ wConf
      case _                                        => base
    }
  }
  lazy val commonSettings = Seq(
    crossScalaVersions := supportedScalaVersions,
    libraryDependencies ++= Seq(
      "com.typesafe.slick" %% "slick"        % Version.slick,
      "com.chuusai"        %% "shapeless"    % Version.shapeless,
      "dev.zio"            %% "zio"          % Version.zio,
      "org.scala-lang"     % "scala-reflect" % scalaVersion.value
    ),
    testFrameworks += new TestFramework("zio.test.sbt.ZTestFramework"),
    Test / fork := true,
    scalacOptions := createScalacOptions(scalaVersion.value, true),
    Compile / console / scalacOptions := createScalacOptions(scalaVersion.value, false),
    Test / console / scalacOptions := (Compile / console / scalacOptions).value
  )

  implicit class ProjectOps(val project: Project) extends AnyVal {
    def withScalafix: Project =
      project
        .enablePlugins(ScalafixPlugin)
        .settings(
          addCompilerPlugin("org.scalameta" % "semanticdb-scalac" % "4.5.13" cross CrossVersion.full),
          semanticdbEnabled := true, // enable SemanticDB
          semanticdbVersion := scalafixSemanticdb.revision,
          scalacOptions += "-Yrangepos",
          scalafixOnCompile := true
        )

    def withCommonSettings: Project =
      project
        .settings(commonSettings: _*)

  }
}<|MERGE_RESOLUTION|>--- conflicted
+++ resolved
@@ -15,19 +15,8 @@
     val shapeless      = "2.3.10"
     val shapelessCheck = "1.3.0"
 
-<<<<<<< HEAD
-    lazy val scala213 = List(
-      "2.13.9",
-      "2.13.8",
-      "2.13.7",
-      "2.13.6"
-    )
-    lazy val scala212 =
-      List("2.12.15", "2.12.14")
-=======
     lazy val scala213 = List("2.13.9")
     lazy val scala212 = List("2.12.15")
->>>>>>> 24b9817b
   }
 
   lazy val supportedScalaVersions = Version.scala213 ++ Version.scala212
@@ -48,7 +37,7 @@
 
     val wConf = List(
       "-Ywarn-macros:after",
-      s"-Wconf:" + List(
+      "-Wconf:" + List(
         "cat=deprecation:ws",
         "cat=feature:ws",
         "cat=unused-params:s",
