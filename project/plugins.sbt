--- conflicted
+++ resolved
@@ -3,12 +3,8 @@
 addSbtPlugin("org.jetbrains.scala" % "sbt-ide-settings" % "1.1.1")
 addSbtPlugin("org.scalameta"       % "sbt-scalafmt"     % "2.4.6")
 addSbtPlugin("com.github.sbt"      % "sbt-release"      % "1.1.0")
-<<<<<<< HEAD
 addSbtPlugin("ch.epfl.scala"       % "sbt-scalafix"     % "0.10.3")
-=======
-addSbtPlugin("ch.epfl.scala"       % "sbt-scalafix"     % "0.9.31")
 
 addSbtPlugin("org.xerial.sbt" % "sbt-sonatype" % "3.9.13")
 addSbtPlugin("com.github.sbt" % "sbt-release"  % "1.1.0")
-addSbtPlugin("com.github.sbt" % "sbt-pgp"      % "2.1.2")
->>>>>>> 24b9817b
+addSbtPlugin("com.github.sbt" % "sbt-pgp"      % "2.1.2")